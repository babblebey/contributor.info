--- conflicted
+++ resolved
@@ -1,15 +1,11 @@
 // Backfill PR Statistics
 // This function fetches missing additions, deletions, and changed_files for existing PRs
 
-<<<<<<< HEAD
 import { createClient } from 'https://esm.sh/@supabase/supabase-js@2'
 // Declare Deno for TypeScript type-check in non-Deno build environments
 // (Supabase Edge Functions provide Deno at runtime)
 // eslint-disable-next-line @typescript-eslint/no-explicit-any
 declare const Deno: any;
-=======
-import { createClient } from 'https://esm.sh/@supabase/supabase-js@2';
->>>>>>> 558e3a02
 
 const corsHeaders = {
   'Access-Control-Allow-Origin': '*',
@@ -181,32 +177,15 @@
 
           const { error: updateError } = await supabase
             .from('pull_requests')
-<<<<<<< HEAD
             .update(updateData)
             .eq('id', pr.id)
-=======
-            .update({
-              additions: detailedPR.additions || 0,
-              deletions: detailedPR.deletions || 0,
-              changed_files: detailedPR.changed_files || 0,
-              commits: detailedPR.commits || 0,
-            })
-            .eq('id', pr.id);
->>>>>>> 558e3a02
 
           if (updateError) {
             console.error(`[Backfill] Error updating PR ${pr.number}:`, updateError);
             totalErrors++;
           } else {
-<<<<<<< HEAD
             console.log(`[Backfill] Updated PR ${repo.owner}/${repo.name}#${pr.number}: +${detailedPR.additions}/-${detailedPR.deletions}, ${detailedPR.changed_files} files${contributorId ? ' (author ensured)' : ''}`)
             totalProcessed++
-=======
-            console.log(
-              `[Backfill] Updated PR ${repo.owner}/${repo.name}#${pr.number}: +${detailedPR.additions}/-${detailedPR.deletions}, ${detailedPR.changed_files} files`
-            );
-            totalProcessed++;
->>>>>>> 558e3a02
           }
 
           // Small delay to be respectful to GitHub API
@@ -234,7 +213,6 @@
 
     console.log('[Backfill] Final result:', result);
 
-<<<<<<< HEAD
   } catch (error: any) {
     console.error('[Backfill] Unexpected error:', error)
     
@@ -242,21 +220,6 @@
       JSON.stringify({ 
         error: 'Internal server error', 
         details: (error && error.message) ? error.message : 'unknown'
-=======
-    return new Response(JSON.stringify(result), {
-      headers: {
-        ...corsHeaders,
-        'Content-Type': 'application/json',
-      },
-    });
-  } catch (error) {
-    console.error('[Backfill] Unexpected error:', error);
-
-    return new Response(
-      JSON.stringify({
-        error: 'Internal server error',
-        details: error.message,
->>>>>>> 558e3a02
       }),
       {
         status: 500,
